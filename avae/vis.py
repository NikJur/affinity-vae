import copy
import os.path
import random

import altair
import matplotlib.gridspec as gridspec
import matplotlib.pyplot as plt
import mrcfile
import numpy as np
import pandas as pd
import torch
import torchvision
import umap
from PIL import Image
from sklearn.manifold import TSNE
from sklearn.metrics import ConfusionMatrixDisplay, confusion_matrix, f1_score


def _encoder(i):
    """Encode PIL Image as base64 buffer."""
    import base64
    from io import BytesIO

    with BytesIO() as buffer:
        i.thumbnail((110, 110))
        i.save(buffer, "PNG")
        data = base64.encodebytes(buffer.getvalue()).decode("utf-8")

    return f"{data}"


def _decoder(i):
    """Decode base64 buffer as PIL Image."""
    import base64
    from io import BytesIO

    return Image.open(BytesIO(base64.b64decode(i)))


def format(im):
    """Format PIL Image as Pandas compatible Altair image display."""
    if len(im.shape) == 5:
        batch = True
        im = np.sum(
            np.copy(im.squeeze(dim=1).cpu().detach().numpy()), axis=-1
        )  # .astype(np.uint8)
    elif len(im.shape) == 4:
        batch = False
        im = np.sum(
            np.copy(im.squeeze(dim=0).cpu().detach().numpy()), axis=-1
        )  # .astype(np.uint8)
    else:
        print(
            "WARNING: Wrong data format, please pass either a single "
            "unsqueezed tensor or a batch to image formatter. Exiting.\n",
            flush=True,
        )
        return
    im *= 255
    im = im.astype(np.uint8)
    if batch:
        # if batch we are adding a reconstruction to an input that already
        # exists in the DF, '&' is a separator.
        return ["&" + _encoder(Image.fromarray(i)) for i in im]
    else:
        return _encoder(Image.fromarray(im))


def merge(im):
    """Merge 2 base64 buffers as PIL Images and encode back to base64
    buffers."""
    i = im.split("&")
    if len(i) != 2:
        print(
            "WARNING: Image format corrupt. Number of images in meta_df: {}. "
            "Exiting. \n".format(len(i)),
            flush=True,
        )
        return

    im1 = _decoder(i[0])
    im2 = _decoder(i[1])

    new_image = Image.new("L", (im2.size[0] + im1.size[0], im2.size[1]))
    new_image.paste(im1, (0, 0))
    new_image.paste(im2, (im1.size[0], 0))
    data = _encoder(new_image)

    return f"data:image/png;base64,{data}"


<<<<<<< HEAD
def latent_embed_plot_tsne(xs, ys, title=""):
    print("\n################################################################")
    print("Visualising static TSNE embedding...\n")
=======
def latent_embed_plot_tsne(xs, ys):
    print(
        "\n################################################################",
        flush=True,
    )
    print("Visualising static TSNE embedding...\n", flush=True)
>>>>>>> cb1e2dd4

    fig, ax = plt.subplots()
    xs = np.asarray(xs)
    ys = np.asarray(ys)
    lats = TSNE(n_components=2, perplexity=40, random_state=42).fit_transform(
        xs
    )
    plt.clf()

    for mol_id, mol in enumerate(set(ys.tolist())):
        idx = np.where(np.array(ys.tolist()) == mol)[0]
        cmap = plt.cm.get_cmap("tab20")
        color = cmap(mol_id % 20)
        plt.scatter(
            lats[idx, 0],
            lats[idx, 1],
            s=14,
            label=mol[:4],
            facecolor=color,
            edgecolor=color,
            alpha=0.2,
        )

    plt.legend(bbox_to_anchor=(1.05, 1), loc="upper left", fontsize=16)
    plt.tight_layout()
    plt.savefig(f"plots/embedding_TSNE{title}.png")
    plt.close()


<<<<<<< HEAD
def latent_embed_plot_umap(xs, ys, title=""):
    print("\n################################################################")
    print("Visualising static UMAP embedding...\n")
    reducer = umap.UMAP(n_neighbors=700, min_dist=0.8, random_state=42)
=======
def latent_embed_plot_umap(xs, ys):
    print(
        "\n################################################################",
        flush=True,
    )
    print("Visualising static UMAP embedding...\n", flush=True)
    reducer = umap.UMAP()
>>>>>>> cb1e2dd4
    embedding = reducer.fit_transform(xs)

    fig, ax = plt.subplots()

    for mol_id, mol in enumerate(set(ys.tolist())):
        idx = np.where(np.array(ys.tolist()) == mol)[0]

        cmap = plt.cm.get_cmap("tab20")
        color = cmap(mol_id % 20)

        ax.scatter(
            embedding[idx, 0],
            embedding[idx, 1],
            s=14,
            label=mol[:4],
            facecolor=color,
            edgecolor=color,
            alpha=0.2,
        )

    ax.legend(bbox_to_anchor=(1.05, 1), loc="upper left", fontsize=16)

    plt.tight_layout()
    plt.savefig(f"plots/embedding_UMAP{title}.png")
    plt.close()


def dyn_latentembed_plot(df, epoch, embedding="umap"):
    print(
        "\n################################################################",
        flush=True,
    )
    print(
        "Visualising dynamic embedding {}...\n".format(embedding), flush=True
    )

    epoch += 1
    latentspace = df[[col for col in df if col.startswith("lat")]].to_numpy()
    if embedding == "umap":
        lat_emb = np.array(
            umap.UMAP(random_state=42).fit_transform(latentspace)
        )
        titlex = "UMAP-1"
        titley = "UMAP-2"
    else:
        lat_emb = np.array(
            TSNE(n_components=2, random_state=42).fit_transform(latentspace)
        )
        titlex = "t-SNE-1"
        titley = "t-SNE-2"
    df["emb-x"], df["emb-y"] = np.array(lat_emb)[:, 0], np.array(lat_emb)[:, 1]

    selection = altair.selection_multi(fields=["id"], empty="all")
    selection_mode = altair.selection_multi(fields=["mode"], empty="all")

    color = altair.condition(
        (selection & selection_mode),
        altair.Color("id:N"),
        altair.value("lightgray"),
    )

    scatter = (
        altair.Chart(df)
        .mark_point(size=100, opacity=0.5, filled=True)
        .encode(
            altair.X("emb-x", title=titlex),
            altair.Y("emb-y", title=titley),
            altair.Shape(
                "mode",
                scale=altair.Scale(range=["square", "circle", "triangle"]),
            ),
            altair.Tooltip(
                ["id", "meta", "mode", "avg", "image"]
            ),  # *degrees_of_freedom, 'image']),
            color=color,
        )
        .interactive()
        .properties(width=800, height=500)
        .add_selection(selection)
        .add_selection(selection_mode)
    )

    # Create interactive model name legend
    legend_mode = (
        altair.Chart(df)
        .mark_point(size=100, opacity=0.5, filled=True)
        .encode(
            x=altair.X("mode:N", axis=altair.Axis(orient="bottom")),
            shape=altair.Shape(
                "mode",
                scale=altair.Scale(range=["square", "circle", "triangle"]),
                title="mode",
                legend=None,
            ),
        )
        .add_selection(selection_mode)
    )

    chart = (
        (legend_mode | scatter)
        .configure_axis(labelFontSize=20, titleFontSize=20)
        .configure_legend(labelFontSize=20, titleFontSize=20)
    )

    if not os.path.exists("latents"):
        os.mkdir("latents")
        # save latentspace and ids
    df[[col for col in df if col.startswith(("lat", "id"))]].to_csv(
        f"latents/latentspace_epoch_{epoch}.csv", index=False
    )
    if embedding == "umap":
        chart.save(f"latents/plt_latent_embed_epoch_{epoch}_umap.html")
    elif embedding == "tsne":
        chart.save(f"latents/plt_latent_embed_epoch_{epoch}_tsne.html")


<<<<<<< HEAD
def accuracy_plot(
    y_train, ypred_train, y_val, ypred_val, classes=None, title=""
):
    print("\n################################################################")
    print("Visualising confusion ...\n")
=======
def accuracy_plot(y_train, ypred_train, y_val, ypred_val, classes=None):
    print(
        "\n################################################################",
        flush=True,
    )
    print("Visualising confusion and F1 scores ...\n", flush=True)
>>>>>>> cb1e2dd4

    if classes is not None:
        classes_list = pd.read_csv(classes).columns.tolist()
    else:
        classes_list = np.unique(np.concatenate((y_train, ypred_train)))

    cm = confusion_matrix(y_train, ypred_train)
    disp = ConfusionMatrixDisplay(
        confusion_matrix=cm, display_labels=classes_list
    )
    with plt.rc_context(
        {"font.weight": "bold", "font.size": int(len(classes_list) / 3) + 3}
    ):
        fig, ax = plt.subplots(
            figsize=(int(len(classes_list)) / 2, int(len(classes_list)) / 2)
        )

        disp.plot(cmap=plt.cm.Blues, ax=ax, xticks_rotation=90)

        plt.tight_layout()

        if not os.path.exists("plots"):
            os.mkdir("plots")

        plt.savefig(f"plots/confusion_train{title}.png", dpi=300)
        plt.close()

    classes_list_eval = np.unique(np.concatenate((y_val, ypred_val)))
    cm = confusion_matrix(y_val, ypred_val)
    disp = ConfusionMatrixDisplay(
        confusion_matrix=cm, display_labels=classes_list_eval
    )

    with plt.rc_context(
        {"font.weight": "bold", "font.size": int(len(classes_list) / 3) + 3}
    ):
        fig, ax = plt.subplots(
            figsize=(int(len(classes_list)) / 2, int(len(classes_list)) / 2)
        )
        disp.plot(cmap=plt.cm.Blues, ax=ax, xticks_rotation=90)
        plt.tight_layout()
        plt.savefig(f"plots/confusion_valid{title}.png", dpi=300)
        plt.close()

    train_f1_score = f1_score(y_train, ypred_train, average=None)
    valid_f1_score = f1_score(y_val, ypred_val, average=None)

    plt.figure()
    plt.plot(classes_list, train_f1_score, label="train")
    plt.plot(classes_list_eval, valid_f1_score, label="valid")
    plt.xticks(rotation=90)
    plt.ylabel("F1 Score")
    plt.savefig(f"plots/f1{title}.png", dpi=150)
    plt.close()


def loss_plot(epochs, train_loss, val_loss=None, p=None):
    print(
        "\n################################################################",
        flush=True,
    )
    print("Visualising loss ...\n", flush=True)

    train_loss = np.transpose(np.asarray(train_loss))
    if val_loss is not None:
        val_loss = np.transpose(np.asarray(val_loss))

    cols = ["blue", "red", "green", "orange"]
    labs = [
        "Total loss",
        "Reconstruction loss",
        "KL divergence loss x BETA",
        "Affinity loss x GAMMA",
    ]
    vlabs = [
        "VAL Total loss",
        "VAL Reconstruction loss",
        "VAL KL divergence loss x BETA",
        "VAL Affinity loss x GAMMA",
    ]

    plt.clf()
    plt.ticklabel_format(useOffset=False)
    for i, loss in enumerate(train_loss):
        s = "-"
        plt.plot(
            range(1, epochs + 1), loss, c=cols[i], linestyle=s, label=labs[i]
        )
    if val_loss is not None:
        for i, loss in enumerate(val_loss):
            s = "--"
            plt.plot(
                range(1, epochs + 1),
                loss,
                c=cols[i],
                linestyle=s,
                label=vlabs[i],
            )

    if p is not None:
        if len(p) != 7:
            print(
                "WARNING: Function vis.loss_plot is expecting 'p' parameter "
                "to be a list of 7 hyperparameters: batch size, depth, "
                "channel init, latent dimension, learning rate, beta, gamma. "
                "Exiting.\n",
                flush=True,
            )
            return
        plt.title(
            "bs: %d, d: %d, ch: %d, lat: %d, lr: %.3f, beta: %.1f, "
            "gamma: %.1f" % (p[0], p[1], p[2], p[3], p[4], p[5], p[6])
        )
    else:
        plt.title("Loss")

    plt.yscale("log")
    plt.ylabel("Loss", fontsize=16)
    plt.xlabel("Epochs", fontsize=16)
    plt.xticks(fontsize=16)
    plt.yticks(fontsize=16)
    plt.legend()

    plt.tight_layout()
    if not os.path.exists("plots"):
        os.mkdir("plots")
    plt.savefig("plots/loss.png", dpi=300)
    plt.close()

    # only training loss
    for i, loss in enumerate(train_loss):
        s = "-"
        plt.plot(
            range(1, epochs + 1), loss, c=cols[i], linestyle=s, label=labs[i]
        )
    plt.yscale("log")
    plt.ylabel("Loss", fontsize=16)
    plt.xlabel("Epochs", fontsize=16)
    plt.xticks(fontsize=16)
    plt.yticks(fontsize=16)
    plt.legend()
    plt.tight_layout()
    plt.savefig("plots/loss_train.png", dpi=300)


def recon_plot(img, rec, name="trn"):
    print(
        "\n################################################################",
        flush=True,
    )
    print("Visualising reconstructions ...\n", flush=True)

    fname_in = "plots/" + str(name) + "_recon_in.png"
    fname_out = "plots/" + str(name) + "_recon_out.png"

    img = img[:, :, :, :, img.shape[-1] // 2]
    rec = rec[:, :, :, :, img.shape[-1] // 2]

    plt.subplots(figsize=(10, 10))
    img = torchvision.utils.make_grid(img.cpu(), 10, 2).numpy()
    plt.imshow(np.transpose(img, (1, 2, 0)))  # channels last
    if not os.path.exists("plots"):
        os.mkdir("plots")
    plt.savefig(fname_in)
    plt.close()

    plt.subplots(figsize=(10, 10))
    rec = torchvision.utils.make_grid(rec.detach().cpu(), 10, 2).numpy()
    plt.imshow(np.transpose(rec, (1, 2, 0)))  # channels last
    if not os.path.exists("plots"):
        os.mkdir("plots")
    plt.savefig(fname_out)
    plt.close()


def latent_disentamglement_plot(lats, vae, device, poses=None):
    print(
        "\n################################################################",
        flush=True,
    )
    print("Visualising latent content disentanglement ...\n", flush=True)

    lats = np.asarray(lats)
    if poses is not None:
        poses = np.asarray(poses)

    lat_means = np.mean(lats, axis=0)
    lat_stds = np.std(lats, axis=0)
    lat_dims = lats.shape[-1]
    lat_grid = np.zeros((lat_dims * 7, lat_dims))
    if poses is not None:
        pos_means = np.mean(poses, axis=0)
        pos_dims = poses.shape[-1]
        pos_grid = np.zeros((lat_dims * 7, pos_dims)) + pos_means

    # Generate vectors representing single transversals along each lat_dim
    for l_dim in range(lat_dims):
        for grid_spot in range(7):
            means = copy.deepcopy(lat_means)
            # every 0.4 interval from -1.2 to 1.2 sigma
            means[l_dim] += lat_stds[l_dim] * (-1.2 + 0.4 * grid_spot)
            lat_grid[l_dim * 7 + grid_spot, :] = means

    # Decode interpolated vectors
    with torch.no_grad():
        lat_grid = torch.FloatTensor(np.array(lat_grid))
        lat_grid = lat_grid.to(device)
        if poses is not None:
            pos_grid = torch.FloatTensor(np.array(pos_grid))
            pos_grid = pos_grid.to(device)
            recon = vae.decoder(lat_grid, pos_grid)
        else:
            recon = vae.decoder(lat_grid, None)
    dsize = recon.shape[-3:]
    if len(dsize) == 0:
        print(
            "WARNING: All images need to be the same size to create "
            "interpolation plot. Exiting.\n",
            flush=True,
        )
        return

    recon = np.reshape(np.array(recon.cpu()), (lat_dims, 7, *dsize))

    grid_for_napari = np.zeros(
        (
            recon.shape[2] * recon.shape[0],
            recon.shape[3] * recon.shape[1],
            recon.shape[4],
        ),
        dtype=np.float32,
    )

    # Create and save the mrc file with single transversals
    for i in range(recon.shape[0]):
        for j in range(recon.shape[1]):
            grid_for_napari[
                i * dsize[0] : (i + 1) * dsize[0],
                j * dsize[1] : (j + 1) * dsize[1],
                :,
            ] = recon[i, j, :, :, :]

    if not os.path.exists("plots"):
        os.mkdir("plots")
    with mrcfile.new(
        "plots/disentanglement-latent.mrc", overwrite=True
    ) as mrc:
        mrc.set_data(grid_for_napari)


def pose_disentanglement_plot(lats, poses, vae, device):
    print(
        "\n################################################################",
        flush=True,
    )
    print("Visualising pose disentanglement ...\n", flush=True)
    lats = np.asarray(lats)
    poses = np.asarray(poses)

    pos_means = np.mean(poses, axis=0)
    pos_stds = np.std(poses, axis=0)
    pos_dims = poses.shape[-1]
    pos_grid = np.zeros((pos_dims * 7, pos_dims))

    lat_means = np.mean(lats, axis=0)
    lat_dims = lats.shape[-1]
    lat_grid = np.zeros((pos_dims * 7, lat_dims)) + lat_means

    # Generate vectors representing single transversals along each lat_dim
    for p_dim in range(pos_dims):
        for grid_spot in range(7):
            means = copy.deepcopy(pos_means)
            means[p_dim] += pos_stds[p_dim] * (-1.2 + 0.4 * grid_spot)
            pos_grid[p_dim * 7 + grid_spot, :] = means

    # Decode interpolated vectors
    with torch.no_grad():
        lat_grid = torch.FloatTensor(np.array(lat_grid))
        lat_grid = lat_grid.to(device)
        pos_grid = torch.FloatTensor(np.array(pos_grid))
        pos_grid = pos_grid.to(device)
        recon = vae.decoder(lat_grid, pos_grid)
    dsize = recon.shape[-3:]
    if len(dsize) == 0:
        print(
            "WARNING: All images need to be the same size to create "
            "interpolation plot. Exiting.\n",
            flush=True,
        )
        return

    recon = np.reshape(
        np.array(recon.cpu()),
        (pos_dims, 7, *dsize),
    )

    grid_for_napari = np.zeros(
        (
            recon.shape[2] * recon.shape[0],
            recon.shape[3] * recon.shape[1],
            recon.shape[4],
        ),
        dtype=np.float32,
    )

    # Create and save the mrc file with single transversals
    for i in range(recon.shape[0]):
        for j in range(recon.shape[1]):
            grid_for_napari[
                i * dsize[0] : (i + 1) * dsize[0],
                j * dsize[1] : (j + 1) * dsize[1],
                :,
            ] = recon[i, j, :, :, :]

    if not os.path.exists("plots"):
        os.mkdir("plots")
    with mrcfile.new("plots/disentanglement-pose.mrc", overwrite=True) as mrc:
        mrc.set_data(grid_for_napari)


def interpolations_plot(lats, classes, vae, device, poses=None):
    print(
        "\n################################################################",
        flush=True,
    )
    print("Visualising interpolations ...\n", flush=True)
    lats = np.asarray(lats)
    classes = np.asarray(classes)
    if poses is not None:
        poses = np.asarray(poses)

    class_ids = np.unique(classes)
    if len(class_ids) <= 3:
        print(
            "WARNING: Interpolation plot needs at least 4 distinct classes, "
            "cannot visualise interpolations. Exiting.\n",
            flush=True,
        )
        return

    class_reps_lats = np.take(
        lats, [np.where(classes == i)[0][0] for i in class_ids], axis=0
    )
    class_reps_lats = np.asarray(class_reps_lats)
    if poses is not None:
        class_reps_poses = np.asarray(
            np.take(
                poses,
                [np.where(classes == i)[0][0] for i in class_ids],
                axis=0,
            )
        )

    draw_four = random.sample(list(enumerate(class_reps_lats)), k=4)
    inds, class_rep_lats = list(zip(*draw_four))
    class_rep_lats = np.asarray(class_rep_lats)
    latent_dim = class_rep_lats.shape[1]
    if poses is not None:
        class_rep_poses = np.asarray([class_reps_poses[i] for i in inds])
        poses_dim = class_rep_poses.shape[1]

    # Generate a gird of latent vectors interpolated between reps of four ids
    grid_size = 6
    x = np.linspace(0, 1, grid_size)
    y = np.linspace(0, 1, grid_size)
    xx, yy = np.meshgrid(x, y)
    corners = [[0, 0], [0, 1], [1, 0], [1, 1]]
    layers_l = []
    for i, corner in enumerate(corners):
        a, b = corner
        layers_l.append(
            np.where(
                1 - (np.sqrt((xx - a) ** 2 + (yy - b) ** 2)) > 0,
                1 - (np.sqrt((xx - a) ** 2 + (yy - b) ** 2)),
                0,
            )[np.newaxis, :, :]
        )
    layers = np.concatenate(
        [layers_l[0], layers_l[2], layers_l[1], layers_l[3]], axis=0
    )
    layers = (layers / np.sum(layers, axis=0))[:, :, :, np.newaxis]
    lat_vecs = class_rep_lats[:, np.newaxis, np.newaxis, :]
    if poses is not None:
        lat_pose = class_rep_poses[:, np.newaxis, np.newaxis, :]

    latents = np.reshape(np.sum((layers * lat_vecs), axis=0), (-1, latent_dim))
    if poses is not None:
        poses = np.reshape(
            np.sum((layers * lat_pose), axis=0), (-1, poses_dim)
        )

    # Decode interpolated vectors
    with torch.no_grad():
        latents = torch.FloatTensor(np.array(latents))
        latents = latents.to(device)
        if poses is not None:
            poses = torch.FloatTensor(np.array(poses))
            poses = poses.to(device)
            recon = vae.decoder(latents, poses)
        else:
            recon = vae.decoder(latents, None)
    dsize = recon.shape[-3:]
    if len(dsize) == 0:
        print(
            "WARNING: All images need to be the same size to create "
            "interpolation plot. Exiting.\n",
            flush=True,
        )
        return

    recon = np.reshape(np.array(recon.cpu()), (grid_size, grid_size, *dsize))

    grid_for_napari = np.zeros(
        (
            recon.shape[2] * recon.shape[0],
            recon.shape[3] * recon.shape[1],
            recon.shape[4],
        ),
        dtype=np.float32,
    )

    # Create an mrc file with interpolations
    for i in range(recon.shape[0]):
        for j in range(recon.shape[1]):
            grid_for_napari[
                i * dsize[0] : (i + 1) * dsize[1],
                j * dsize[0] : (j + 1) * dsize[1],
                :,
            ] = recon[i, j, :, :, :]

    if not os.path.exists("plots"):
        os.mkdir("plots")
    with mrcfile.new("plots/interpolations.mrc", overwrite=True) as mrc:
        mrc.set_data(grid_for_napari)


def plot_affinity_matrix(lookup, all_classes, selected_classes):
    """
    This function plots the Affinity matrix and highlights the
    classes selected for the given calculation.

    Parameters
    ----------
    all_classes : All existing classes in the affinity matrix  affinity*.csv
    lookup :  The affinity matrix
    selected_classes : All classes selected by the user for training in classes.csv
    """
    print(
        "\n################################################################",
        flush=True,
    )
    print("Visualising affinity matrix ...\n", flush=True)

    with plt.rc_context(
        {"font.weight": "bold", "font.size": int(len(all_classes) / 3) + 3}
    ):
        fig, ax = plt.subplots(
            figsize=(int(len(all_classes)) / 2, int(len(all_classes)) / 2)
        )
    # Create the figure and gridspec
    gs = gridspec.GridSpec(1, 2, width_ratios=[9, 0.4])

    # Plot the data on the left grid
    ax = plt.subplot(gs[0])
    ax.set_title("Affinity Matrix", fontsize=16)

    im = ax.imshow(lookup, vmin=-1, vmax=1, cmap=plt.cm.get_cmap("RdBu"))

    ax.set_xticks(np.arange(0, len(all_classes)))
    ax.set_xticklabels(all_classes)
    ax.set_yticks(np.arange(0, len(all_classes)))
    ax.set_yticklabels(all_classes)

    # Colour the label for selected classes
    for i, c in enumerate(all_classes):
        if c in selected_classes:
            ax.get_xticklabels()[i].set_color("red")
            ax.get_yticklabels()[i].set_color("red")

    ax.tick_params(axis="x", rotation=90, labelsize=16)
    ax.tick_params(axis="y", labelsize=16)

    # Create an empty plot on the right grid
    ax2 = plt.subplot(gs[1])

    plt.colorbar(im, cax=ax2)
    # Set the height of the color bar to match the height of the plot
    # cb.ax.set_position([0.96, 0.01, 0.01, 0.01])
    fig.tight_layout()
    if not os.path.exists("plots"):
        os.mkdir("plots")
    plt.savefig("plots/affinity_matrix.png", dpi=300)
    plt.close()


def plot_classes_distribution(data, category):
    """Plot histogram with classes distribution"""

    print(
        "\n################################################################",
        flush=True,
    )
    print("Visualising classes distribution ...\n", flush=True)

    fig, ax = plt.subplots(figsize=(9, 9))
    labels, counts = np.unique(data, return_counts=True)
    ticks = range(len(counts))
    plt.bar(ticks, counts, align="center", color="blue", alpha=0.5)
    plt.xticks(ticks, labels)
    plt.title("Classes Distribution", fontsize=16)
    plt.xlabel("Class", fontsize=16)
    plt.ylabel("Number of Entries", fontsize=16)
    plt.xticks(fontsize=16, rotation=90)
    plt.yticks(fontsize=16)
    plt.tight_layout()
    if not os.path.exists("plots"):
        os.mkdir("plots")
    plt.savefig("plots/classes_distribution_" + category + ".png", dpi=300)
    plt.close()


def plot_cyc_variable(array: list, variable_name: str):
    print(
        "\n################################################################",
        flush=True,
    )
    print(f"Visualising {variable_name} ...\n", flush=True)
    plt.plot(array, linewidth=3)
    plt.ylabel(rf"$\{variable_name}$", fontsize=16)
    plt.xlabel("Epochs", fontsize=16)
    plt.xticks(fontsize=16)
    plt.yticks(fontsize=16)
    plt.tight_layout()
    if not os.path.exists("plots"):
        os.mkdir("plots")
    plt.savefig(f"plots/{variable_name}_array.png", dpi=300)
    plt.close()<|MERGE_RESOLUTION|>--- conflicted
+++ resolved
@@ -89,18 +89,12 @@
     return f"data:image/png;base64,{data}"
 
 
-<<<<<<< HEAD
 def latent_embed_plot_tsne(xs, ys, title=""):
-    print("\n################################################################")
-    print("Visualising static TSNE embedding...\n")
-=======
-def latent_embed_plot_tsne(xs, ys):
     print(
         "\n################################################################",
         flush=True,
     )
     print("Visualising static TSNE embedding...\n", flush=True)
->>>>>>> cb1e2dd4
 
     fig, ax = plt.subplots()
     xs = np.asarray(xs)
@@ -130,20 +124,13 @@
     plt.close()
 
 
-<<<<<<< HEAD
 def latent_embed_plot_umap(xs, ys, title=""):
-    print("\n################################################################")
-    print("Visualising static UMAP embedding...\n")
-    reducer = umap.UMAP(n_neighbors=700, min_dist=0.8, random_state=42)
-=======
-def latent_embed_plot_umap(xs, ys):
     print(
         "\n################################################################",
         flush=True,
     )
     print("Visualising static UMAP embedding...\n", flush=True)
-    reducer = umap.UMAP()
->>>>>>> cb1e2dd4
+    reducer = umap.UMAP(random_state=42)
     embedding = reducer.fit_transform(xs)
 
     fig, ax = plt.subplots()
@@ -260,20 +247,12 @@
         chart.save(f"latents/plt_latent_embed_epoch_{epoch}_tsne.html")
 
 
-<<<<<<< HEAD
-def accuracy_plot(
-    y_train, ypred_train, y_val, ypred_val, classes=None, title=""
-):
-    print("\n################################################################")
-    print("Visualising confusion ...\n")
-=======
-def accuracy_plot(y_train, ypred_train, y_val, ypred_val, classes=None):
+def accuracy_plot(y_train, ypred_train, y_val, ypred_val, classes=None, title=""):
     print(
         "\n################################################################",
         flush=True,
     )
     print("Visualising confusion and F1 scores ...\n", flush=True)
->>>>>>> cb1e2dd4
 
     if classes is not None:
         classes_list = pd.read_csv(classes).columns.tolist()
