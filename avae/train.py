import datetime
import os

import numpy as np
import pandas as pd
import torch
from sklearn import metrics, preprocessing
from sklearn.neighbors import KNeighborsClassifier

from . import config, vis
from .cyc_annealing import cyc_annealing
from .data import load_data
from .loss import AVAELoss
from .model_a import AffinityVAE as AffinityVAE_A
from .model_b import AffinityVAE as AffinityVAE_B
from .utils import set_device


def train(
    datapath,
    lim,
    splt,
    batch_s,
    no_val_drop,
    affinity,
    classes,
    collect_meta,
    epochs,
    channels,
    depth,
    lat_dims,
    pose_dims,
    learning,
    beta_min,
    beta_max,
    beta_cycle,
    beta_ratio,
    cyc_method_beta,
    gamma_min,
    gamma_max,
    gamma_cycle,
    gamma_ratio,
    cyc_method_gamma,
    recon_fn,
    use_gpu,
    model,
):
    """Function to train an AffinityVAE model. The inputs are training configuration parameters. In this function the
    data is loaded, selected and split into training, validation and test sets, the model is initialised and trained
    over epochs, the results are evaluated visualised and saved and the epoch level with a frequency configured with
    input parameters.

    Parameters
    ----------
    datapath: str
        Path to the data directory.
    lim: int
        Limit the number of samples to load.
    splt: int
        Percentage of data to be used for validation.
    batch_s: int
        Batch size.
    no_val_drop: bool
        If True, the last batch of validation data will not be dropped if it is smaller than batch size.
    affinity: str
        Path to the affinity matrix.
    classes: list
        List of classes to be selected from the data for the training and validation set.
    collect_meta: bool
        If True, the meta data for visualisation will be collected and returned.
    epochs: int
        Number of epochs to train the model.
    channels: int
        Number of channels in the input data.
    depth: int
        Depth of the model.
    lat_dims: int
        Number of latent dimensions.
    pose_dims: int
        Number of pose dimensions.
    learning: float
        Learning rate.
    beta_min: float
        Minimum value of beta.
    beta_max: float
        Maximum value of beta.
    beta_cycle: int
        Number of epochs for beta to cycle.
    beta_ratio: float
        Ratio of beta to gamma.
    cyc_method_beta: str
        Method of beta cycle.
    gamma_min: float
        Minimum value of gamma.
    gamma_max: float
        Maximum value of gamma.
    gamma_cycle: int
        Number of epochs for gamma to cycle.
    gamma_ratio: float
        Ratio of gamma to beta.
    cyc_method_gamma: str
        Method of gamma cycle.
    recon_fn: str
        Reconstruction loss function.
    use_gpu: bool
        If True, the model will be trained on GPU.
    model: str
        Type of model to train. Can be a or b.

    """
    torch.manual_seed(42)
    timestamp = str(datetime.datetime.now().strftime("%Y%m%d_%H:%M:%S"))

    # ############################### DATA ###############################
    trains, vals, tests, lookup = load_data(
        datapath,
        lim=lim,
        splt=splt,
        batch_s=batch_s,
        no_val_drop=no_val_drop,
        collect_meta=collect_meta,
        eval=False,
        affinity=affinity,
        classes=classes,
    )
    dshape = list(trains)[0][0].shape[-3:]
    pose = not (pose_dims == 0)

    # ############################### MODEL ###############################
    device = set_device(use_gpu)

    if model == "a":
        affinityVAE = AffinityVAE_A
    elif model == "b":
        affinityVAE = AffinityVAE_B
    else:
        raise ValueError("Invalid model type", model, "must be a or b")

    vae = affinityVAE(
        channels,
        depth,
        dshape,
        lat_dims,
        pose_dims=pose_dims,
    )
    vae.to(device)

    optimizer = torch.optim.Adam(
        params=vae.parameters(), lr=learning  # , weight_decay=1e-5
    )

    if beta_max == 0 and cyc_method_beta != "flat":
        raise RuntimeError(
            "The maximum value for beta is set to 0, it is not possible to"
            "oscillate between a maximum and minimum. Please choose the flat method for"
            "cyc_method_beta"
        )
    beta_arr = cyc_annealing(
        epochs,
        cyc_method_beta,
        start=beta_min,
        stop=beta_max,
        n_cycle=beta_cycle,
        ratio=beta_ratio,
    ).var

    if gamma_max == 0 and cyc_method_gamma != "flat":
        raise RuntimeError(
            "The maximum value for gamma is set to 0, it is not possible to"
            "oscillate between a maximum and minimum. Please choose the flat method for"
            "cyc_method_gamma"
        )
    gamma_arr = cyc_annealing(
        epochs,
        cyc_method_gamma,
        start=gamma_min,
        stop=gamma_max,
        n_cycle=gamma_cycle,
        ratio=gamma_ratio,
    ).var

    if config.VIS_CYC:
        vis.plot_cyc_variable(beta_arr, "beta")
        vis.plot_cyc_variable(gamma_arr, "gamma")

    loss = AVAELoss(
        device,
        beta_arr,
        gamma=gamma_arr,
        lookup_aff=lookup,
        recon_fn=recon_fn,
    )

    t_history = []
    v_history = []

    print(
        "Epoch: [0/%d] | Batch: [0/%d] | Loss: -- | Recon: -- | "
        "KLdiv: -- | Affin: -- | Beta: --" % (epochs, len(trains)),
        end="\r",
        flush=True,
    )

    # ########################## TRAINING LOOP ################################
    for epoch in range(epochs):

        if collect_meta:
            meta_df = pd.DataFrame()

        # populate loss with new epoch
        t_history.append(np.zeros(4))
        v_history.append(np.zeros(4))

        # create holders for latent spaces and labels
        x_train = []  # 0 x lat_dims
        y_train = []  # 0 x 1
        c_train = []
        x_val = []
        y_val = []
        c_val = []
        x_test = []
        c_test = []
        if pose:
            p_train = []  # 0 x pose_dims
            p_val = []
            p_test = []

        # ########################## TRAINING #################################
        vae.train()
        for b, batch in enumerate(trains):

            x, x_hat, lat_mu, lat_logvar, lat, lat_pos, t_history = pass_batch(
                device,
                vae,
                batch,
                b,
                len(trains),
                epoch,
                epochs,
                loss=loss,
                history=t_history,
                optimizer=optimizer,
                beta=beta_arr,
            )
            x_train.extend(lat_mu.cpu().detach().numpy())  # store latents
            y_train.extend(batch[1])
            c_train.extend(lat_logvar.cpu().detach().numpy())
            if pose:
                p_train.extend(lat_pos.cpu().detach().numpy())

            if collect_meta:  # store meta for plots
                meta_df = add_meta(
                    meta_df,
                    batch[-1],
                    x_hat,
                    lat_mu,
                    lat_pos,
                    lat_logvar,
                    mode="trn",
                )

        t_history[-1] /= len(trains)
        print(
            "Epoch: [%d/%d] | Batch: [%d/%d] | Loss: %f | Recon: %f | "
            "KLdiv: %f | Affin: %f | Beta: %f"
            % (
                epoch + 1,
                epochs,
                b + 1,
                len(trains),
                *t_history[-1],
                beta_arr[epoch],
            ),
            flush=True,
        )

        # ########################## VAL ######################################
        vae.eval()
        for b, batch in enumerate(vals):
            v, v_hat, v_mu, v_logvar, vlat, vlat_pos, v_history = pass_batch(
                device,
                vae,
                batch,
                b,
                len(vals),
                epoch,
                epochs,
                loss=loss,
                history=v_history,
                beta=beta_arr,
            )
            x_val.extend(v_mu.cpu().detach().numpy())  # store latents
            y_val.extend(batch[1])
            c_val.extend(v_logvar.cpu().detach().numpy())
            if pose:
                p_val.extend(vlat_pos.cpu().detach().numpy())

            if collect_meta:  # store meta for plots
                meta_df = add_meta(
                    meta_df,
                    batch[-1],
                    v_hat,
                    v_mu,
                    vlat_pos,
                    v_logvar,
                    mode="val",
                )

        v_history[-1] /= len(vals)
        print(
            "Epoch: [%d/%d] | Batch: [%d/%d] | Loss: %f | Recon: %f | "
            "KLdiv: %f | Affin: %f | Beta: %f"
            % (
                epoch + 1,
                epochs,
                b + 1,
                len(vals),
                *v_history[-1],
                beta_arr[epoch],
            ),
            flush=True,
        )

        # ########################## TEST #####################################
        if (epoch + 1) % config.FREQ_EVAL == 0:
            for b, batch in enumerate(tests):  # tests empty if no 'test' dir
                t, t_hat, t_mu, t_logvar, tlat, tlat_pose, _ = pass_batch(
                    device, vae, batch, b, len(tests), epoch, epochs
                )
                x_test.extend(t_mu.cpu().detach().numpy())  # store latents
                c_test.extend(t_logvar.cpu().detach().nupmy())
                if pose:
                    p_test.extend(tlat_pose.cpu().detach().numpy())

                if collect_meta:  # store meta for plots
                    meta_df = add_meta(
                        meta_df,
                        batch[-1],
                        t_hat,
                        t_mu,
                        tlat_pose,
                        t_logvar,
                        mode="tst",
                    )

        # ########################## SAVE STATE ###############################
        if (epoch + 1) % config.FREQ_STA == 0:
            if not os.path.exists("states"):
                os.mkdir("states")
            mname = (
                "avae_"
                + str(timestamp)
                + "_E"
                + str(epoch)
                + "_"
                + str(lat_dims)
                + "_"
                + str(pose_dims)
                + ".pt"
            )
            torch.save(vae, os.path.join("states", mname))
            if collect_meta:
                meta_df.to_pickle(
                    os.path.join("states", "meta_" + timestamp + ".pkl")
                )

        # ########################## VISUALISE ################################

        # visualise accuracy: confusion and F1 scores
        if config.VIS_ACC and (epoch + 1) % config.FREQ_ACC == 0:
            train_acc, val_acc, ypred_train, ypred_val = accuracy(
                x_train, y_train, x_val, y_val
            )
            print(
                "\n------------------->>> Accuracy: Train: %f | Val: %f\n"
                % (train_acc, val_acc),
                flush=True,
            )
            vis.accuracy_plot(y_train, ypred_train, y_val, ypred_val, classes)

        # visualise loss
        if config.VIS_LOS and epoch > 0:
            p = [
                len(trains),
                depth,
                channels,
                lat_dims,
                learning,
                beta_arr[epoch],
                gamma_arr[epoch],
            ]
            vis.loss_plot(epoch + 1, t_history, v_history, p=p)

        # visualise reconstructions - last batch
        if config.VIS_REC and (epoch + 1) % config.FREQ_REC == 0:
            vis.recon_plot(x, x_hat, name="trn")
            vis.recon_plot(v, v_hat, name="val")

        if config.VIS_CON and (epoch + 1) % config.FREQ_CON == 0:
            vis.confidence_plot(x_train, y_train, c_train, suffix="trn")
            vis.confidence_plot(x_val, y_val, c_val, suffix="val")

        # visualise embeddings
        if config.VIS_EMB and (epoch + 1) % config.FREQ_EMB == 0:
            if len(tests) != 0:
                xs = np.r_[x_train, x_val, x_test]
                ys = np.r_[
                    y_train,
                    y_val,
                    np.full(shape=len(x_test), fill_value="test"),
                ]
            else:
                xs = np.r_[x_train, x_val]
                ys = np.r_[y_train, y_val]
            vis.latent_embed_plot_tsne(xs, ys)
            vis.latent_embed_plot_umap(xs, ys)

            if collect_meta:
                # merge img and rec into one image for display in altair
                meta_df["image"] = meta_df["image"].apply(vis.merge)
                vis.dyn_latentembed_plot(meta_df, epoch, embedding="umap")
                vis.dyn_latentembed_plot(meta_df, epoch, embedding="tsne")

        # visualise latent disentanglement
        if config.VIS_DIS and (epoch + 1) % config.FREQ_DIS == 0:
            if not pose:
                p_train = None
            vis.latent_disentamglement_plot(
                x_train, vae, device, poses=p_train
            )

        # visualise pose disentanglement
        if pose and config.VIS_POS and (epoch + 1) % config.FREQ_POS == 0:
            vis.pose_disentanglement_plot(x_train, p_train, vae, device)

        # visualise interpolations
        if config.VIS_INT and (epoch + 1) % config.FREQ_INT == 0:
            if len(tests) != 0:
                xs = np.r_[x_train, x_val, x_test]
                ys = np.r_[y_train, y_val, np.ones(len(x_test))]
                if pose:
                    ps = np.r_[p_train, p_val, p_test]
                else:
                    ps = None
            else:
                xs = np.r_[x_train, x_val]
                ys = np.r_[y_train, y_val]
                if pose:
                    ps = np.r_[p_train, p_val]
                else:
                    ps = None

            vis.interpolations_plot(
                xs, ys, vae, device, poses=ps  # do we need val and test here?
            )


def pass_batch(
    device,
    vae,
    batch,
    b,
    batches,
    e=None,
    epochs=None,
    history=[],
    loss=None,
    optimizer=None,
    beta=None,
):
    """Passes a batch through the affinity VAE model epoch and computes the loss.

    Parameters
    ----------
    device: torch.device
        Device to use for training.
    vae: torch.nn.Module
        Affinity VAE model class.
    batch: list
        List of batches with data and labels.
    b: int
        Batch number.
    batches: int
        Total number of batches.
    e: int
        Epoch number.
    epochs: int
        Total number of epochs.
    history: list
        List of training losses.
    loss: avae.loss.AVAELoss
        Loss function class.
    optimizer: torch.optim
        Optimizer.
    beta: float
        Beta parameter for affinity-VAE.

    Returns
    -------
    x: torch.Tensor
        Input data.
    x_hat: torch.Tensor
        Reconstructed data.
    lat_mu: torch.Tensor
        Latent mean.
    lat_logvar: torch.Tensor
        Latent log variance.
    lat: torch.Tensor
        Latent representation.
    lat_pose: torch.Tensor
        Latent pose.
    history: list
        List of training losses.


    """
    if bool(history == []) ^ bool(loss is None):
        raise RuntimeError(
            "When validating, both 'loss' and 'history' parameters must be "
            "present in 'pass_batch' function."
        )
    if bool(e is None) ^ bool(epochs is None):
        raise RuntimeError(
            "Function 'pass_batch' expects both 'e' and 'epoch' parameters."
        )
    if e is None and epochs is None:
        e = 1
        epochs = 1

    # to device
    x = batch[0]
    x = x.to(device)
    aff = batch[2]
    aff = aff.to(device)

    # forward
    x_hat, lat_mu, lat_logvar, lat, lat_pose = vae(x)
    if loss is not None:
        history_loss = loss(x, x_hat, lat_mu, lat_logvar, e, batch_aff=aff)

        if beta is None:
            raise RuntimeError(
                "Please pass beta value to pass_batch function."
            )

        # record loss
        for i in range(len(history[-1])):
            history[-1][i] += history_loss[i].item()
        print(
            "Epoch: [%d/%d] | Batch: [%d/%d] | Loss: %f | Recon: %f | "
            "KLdiv: %f | Affin: %f | Beta: %f"
            % (e + 1, epochs, b + 1, batches, *history_loss, beta[e]),
            end="\r",
            flush=True,
        )

    # backwards
    if optimizer is not None:
        history_loss[0].backward()
        optimizer.step()
        optimizer.zero_grad()

    return x, x_hat, lat_mu, lat_logvar, lat, lat_pose, history


<<<<<<< HEAD
def add_meta(
    meta_df, batch_meta, x_hat, latent_mu, lat_pose, latent_logvar, mode="trn"
):
=======
def add_meta(meta_df, batch_meta, x_hat, latent_mu, lat_pose, mode="trn"):
    """
    Created meta data about data and training.

    Parameters
    ----------
    meta_df: pd.DataFrame
        Dataframe containing meta data, to which new data is added.
    batch_meta: dict
        Meta data about the batch.
    x_hat: torch.Tensor
        Reconstructed data.
    latent_mu: torch.Tensor
        Latent mean.
    lat_pose: torch.Tensor
        Latent pose.
    mode: str
        Data category on training (either 'trn', 'val' or 'test').

    Returns
    -------
    meta_df: pd.DataFrame
        Dataframe containing meta data.

    """
>>>>>>> 4e90fd6b
    meta = pd.DataFrame(batch_meta)
    meta["mode"] = mode
    meta["image"] += vis.format(x_hat)
    for d in range(latent_mu.shape[-1]):
        meta[f"lat{d}"] = np.array(latent_mu[:, d].cpu().detach().numpy())
    for d in range(latent_logvar.shape[-1]):
        lat_std = np.exp(0.5 * latent_logvar[:, d].cpu().detach().numpy())
        meta[f"std-{d}"] = np.array(lat_std)
    if lat_pose is not None:
        for d in range(lat_pose.shape[-1]):
            meta[f"pos{d}"] = np.array(lat_pose[:, d].cpu().detach().numpy())
    meta_df = pd.concat(
        [meta_df, meta], ignore_index=False
    )  # ignore index doesn't overwrite
    return meta_df


def accuracy(x_train, y_train, x_val, y_val):
    """Computes the accuracy using a KNN classifier.

    Parameters
    ----------
    x_train: np.array
        Training data.
    y_train: np.array
        Training labels.
    x_val: np.array
        Validation data.
    y_val: np.array
        Validation labels.

    Returns
    -------
    train_acc: float
        Training accuracy.
    val_acc: float
        Validation accuracy.
    y_pred_train: np.array
        Predicted training labels.
    y_pred_val: np.array
        Predicted validation labels.

    """
    labs = np.unique(np.concatenate((y_train, y_val)))
    le = preprocessing.LabelEncoder()
    le.fit(labs)

    y_train = le.transform(y_train)
    y_val = le.transform(y_val)

    neigh = KNeighborsClassifier(n_neighbors=20)
    neigh.fit(x_train, y_train)
    y_pred_train = neigh.predict(x_train)
    y_pred_val = neigh.predict(x_val)
    train_acc = metrics.accuracy_score(y_train, y_pred_train)
    val_acc = metrics.accuracy_score(y_val, y_pred_val)

    y_pred_train = le.inverse_transform(y_pred_train)
    y_pred_val = le.inverse_transform(y_pred_val)

    return train_acc, val_acc, y_pred_train, y_pred_val<|MERGE_RESOLUTION|>--- conflicted
+++ resolved
@@ -563,12 +563,9 @@
     return x, x_hat, lat_mu, lat_logvar, lat, lat_pose, history
 
 
-<<<<<<< HEAD
 def add_meta(
     meta_df, batch_meta, x_hat, latent_mu, lat_pose, latent_logvar, mode="trn"
 ):
-=======
-def add_meta(meta_df, batch_meta, x_hat, latent_mu, lat_pose, mode="trn"):
     """
     Created meta data about data and training.
 
@@ -584,6 +581,8 @@
         Latent mean.
     lat_pose: torch.Tensor
         Latent pose.
+    lat_logvar: torch.Tensor
+        Latent logvar.
     mode: str
         Data category on training (either 'trn', 'val' or 'test').
 
@@ -593,7 +592,6 @@
         Dataframe containing meta data.
 
     """
->>>>>>> 4e90fd6b
     meta = pd.DataFrame(batch_meta)
     meta["mode"] = mode
     meta["image"] += vis.format(x_hat)
